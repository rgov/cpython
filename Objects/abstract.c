--- conflicted
+++ resolved
@@ -250,31 +250,7 @@
                       const char **buffer,
                       Py_ssize_t *buffer_len)
 {
-<<<<<<< HEAD
-    PyBufferProcs *pb;
-    Py_buffer view;
-
-    if (obj == NULL || buffer == NULL || buffer_len == NULL) {
-        null_error();
-        return -1;
-    }
-    pb = obj->ob_type->tp_as_buffer;
-    if (pb == NULL || pb->bf_getbuffer == NULL) {
-        PyErr_SetString(PyExc_TypeError,
-                        "expected a bytes-like object");
-        return -1;
-    }
-    if ((*pb->bf_getbuffer)(obj, &view, PyBUF_SIMPLE)) return -1;
-
-    *buffer = view.buf;
-    *buffer_len = view.len;
-    if (pb->bf_releasebuffer != NULL)
-        (*pb->bf_releasebuffer)(obj, &view);
-    Py_XDECREF(view.obj);
-    return 0;
-=======
     return PyObject_AsReadBuffer(obj, (const void **)buffer, buffer_len);
->>>>>>> 4fdb6849
 }
 
 int
@@ -304,15 +280,7 @@
         null_error();
         return -1;
     }
-<<<<<<< HEAD
-    pb = obj->ob_type->tp_as_buffer;
-    if (pb == NULL ||
-        pb->bf_getbuffer == NULL) {
-        PyErr_SetString(PyExc_TypeError,
-                        "expected a bytes-like object");
-=======
     if (PyObject_GetBuffer(obj, &view, PyBUF_SIMPLE) != 0)
->>>>>>> 4fdb6849
         return -1;
 
     *buffer = view.buf;
